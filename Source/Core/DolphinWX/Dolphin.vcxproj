﻿<?xml version="1.0" encoding="utf-8"?>
<Project DefaultTargets="Build" ToolsVersion="4.0" xmlns="http://schemas.microsoft.com/developer/msbuild/2003">
  <ItemGroup Label="ProjectConfigurations">
    <ProjectConfiguration Include="DebugFast|Win32">
      <Configuration>DebugFast</Configuration>
      <Platform>Win32</Platform>
    </ProjectConfiguration>
    <ProjectConfiguration Include="DebugFast|x64">
      <Configuration>DebugFast</Configuration>
      <Platform>x64</Platform>
    </ProjectConfiguration>
    <ProjectConfiguration Include="Debug|Win32">
      <Configuration>Debug</Configuration>
      <Platform>Win32</Platform>
    </ProjectConfiguration>
    <ProjectConfiguration Include="Debug|x64">
      <Configuration>Debug</Configuration>
      <Platform>x64</Platform>
    </ProjectConfiguration>
    <ProjectConfiguration Include="Release|Win32">
      <Configuration>Release</Configuration>
      <Platform>Win32</Platform>
    </ProjectConfiguration>
    <ProjectConfiguration Include="Release|x64">
      <Configuration>Release</Configuration>
      <Platform>x64</Platform>
    </ProjectConfiguration>
  </ItemGroup>
  <PropertyGroup Label="Globals">
    <ProjectGuid>{1B099EF8-6F87-47A2-A3E7-898A24584F49}</ProjectGuid>
    <RootNamespace>Dolphin</RootNamespace>
  </PropertyGroup>
  <Import Project="$(VCTargetsPath)\Microsoft.Cpp.Default.props" />
  <PropertyGroup Condition="'$(Configuration)|$(Platform)'=='Debug|Win32'" Label="Configuration">
    <ConfigurationType>Application</ConfigurationType>
    <UseDebugLibraries>true</UseDebugLibraries>
    <CharacterSet>Unicode</CharacterSet>
  </PropertyGroup>
  <PropertyGroup Condition="'$(Configuration)|$(Platform)'=='Debug|x64'" Label="Configuration">
    <ConfigurationType>Application</ConfigurationType>
    <UseDebugLibraries>true</UseDebugLibraries>
    <CharacterSet>Unicode</CharacterSet>
  </PropertyGroup>
  <PropertyGroup Condition="'$(Configuration)|$(Platform)'=='Release|Win32'" Label="Configuration">
    <ConfigurationType>Application</ConfigurationType>
    <UseDebugLibraries>false</UseDebugLibraries>
    <CharacterSet>Unicode</CharacterSet>
    <WholeProgramOptimization>false</WholeProgramOptimization>
  </PropertyGroup>
  <PropertyGroup Condition="'$(Configuration)|$(Platform)'=='DebugFast|Win32'" Label="Configuration">
    <ConfigurationType>Application</ConfigurationType>
    <UseDebugLibraries>false</UseDebugLibraries>
    <CharacterSet>Unicode</CharacterSet>
  </PropertyGroup>
  <PropertyGroup Condition="'$(Configuration)|$(Platform)'=='Release|x64'" Label="Configuration">
    <ConfigurationType>Application</ConfigurationType>
    <UseDebugLibraries>false</UseDebugLibraries>
    <CharacterSet>Unicode</CharacterSet>
  </PropertyGroup>
  <PropertyGroup Condition="'$(Configuration)|$(Platform)'=='DebugFast|x64'" Label="Configuration">
    <ConfigurationType>Application</ConfigurationType>
    <UseDebugLibraries>false</UseDebugLibraries>
    <CharacterSet>Unicode</CharacterSet>
  </PropertyGroup>
  <Import Project="$(VCTargetsPath)\Microsoft.Cpp.props" />
  <ImportGroup Label="ExtensionSettings">
  </ImportGroup>
  <ImportGroup Label="PropertySheets" Condition="'$(Configuration)|$(Platform)'=='Debug|Win32'">
    <Import Project="$(UserRootDir)\Microsoft.Cpp.$(Platform).user.props" Condition="exists('$(UserRootDir)\Microsoft.Cpp.$(Platform).user.props')" Label="LocalAppDataPlatform" />
    <Import Project="..\..\VSProps\Base.props" />
    <Import Project="..\..\VSProps\PrecompiledHeader.props" />
    <Import Project="..\..\VSProps\CodeGen_Debug.props" />
    <Import Project="..\..\VSProps\Dolphin.Win32.props" />
  </ImportGroup>
  <ImportGroup Condition="'$(Configuration)|$(Platform)'=='Debug|x64'" Label="PropertySheets">
    <Import Project="$(UserRootDir)\Microsoft.Cpp.$(Platform).user.props" Condition="exists('$(UserRootDir)\Microsoft.Cpp.$(Platform).user.props')" Label="LocalAppDataPlatform" />
    <Import Project="..\..\VSProps\Base.props" />
    <Import Project="..\..\VSProps\PrecompiledHeader.props" />
    <Import Project="..\..\VSProps\Dolphin.x64.props" />
    <Import Project="..\..\VSProps\CodeGen_Debug.props" />
  </ImportGroup>
  <ImportGroup Label="PropertySheets" Condition="'$(Configuration)|$(Platform)'=='Release|Win32'">
    <Import Project="$(UserRootDir)\Microsoft.Cpp.$(Platform).user.props" Condition="exists('$(UserRootDir)\Microsoft.Cpp.$(Platform).user.props')" Label="LocalAppDataPlatform" />
    <Import Project="..\..\VSProps\Base.props" />
    <Import Project="..\..\VSProps\CodeGen_Release.props" />
    <Import Project="..\..\VSProps\PrecompiledHeader.props" />
    <Import Project="..\..\VSProps\Dolphin.Win32.props" />
  </ImportGroup>
  <ImportGroup Condition="'$(Configuration)|$(Platform)'=='DebugFast|Win32'" Label="PropertySheets">
    <Import Project="$(UserRootDir)\Microsoft.Cpp.$(Platform).user.props" Condition="exists('$(UserRootDir)\Microsoft.Cpp.$(Platform).user.props')" Label="LocalAppDataPlatform" />
    <Import Project="..\..\VSProps\Base.props" />
    <Import Project="..\..\VSProps\CodeGen_DebugFast.props" />
    <Import Project="..\..\VSProps\PrecompiledHeader.props" />
    <Import Project="..\..\VSProps\Dolphin.Win32.props" />
  </ImportGroup>
  <ImportGroup Condition="'$(Configuration)|$(Platform)'=='Release|x64'" Label="PropertySheets">
    <Import Project="$(UserRootDir)\Microsoft.Cpp.$(Platform).user.props" Condition="exists('$(UserRootDir)\Microsoft.Cpp.$(Platform).user.props')" Label="LocalAppDataPlatform" />
    <Import Project="..\..\VSProps\Base.props" />
    <Import Project="..\..\VSProps\CodeGen_Release.props" />
    <Import Project="..\..\VSProps\PrecompiledHeader.props" />
    <Import Project="..\..\VSProps\Dolphin.x64.props" />
  </ImportGroup>
  <ImportGroup Condition="'$(Configuration)|$(Platform)'=='DebugFast|x64'" Label="PropertySheets">
    <Import Project="$(UserRootDir)\Microsoft.Cpp.$(Platform).user.props" Condition="exists('$(UserRootDir)\Microsoft.Cpp.$(Platform).user.props')" Label="LocalAppDataPlatform" />
    <Import Project="..\..\VSProps\Base.props" />
    <Import Project="..\..\VSProps\CodeGen_DebugFast.props" />
    <Import Project="..\..\VSProps\PrecompiledHeader.props" />
    <Import Project="..\..\VSProps\Dolphin.x64.props" />
  </ImportGroup>
  <PropertyGroup Label="UserMacros" />
  <PropertyGroup Condition="'$(Configuration)|$(Platform)'=='Debug|Win32'" />
  <PropertyGroup Condition="'$(Configuration)|$(Platform)'=='Debug|x64'" />
  <PropertyGroup Condition="'$(Configuration)|$(Platform)'=='Debug|Win32'">
    <TargetName>$(ProjectName)D</TargetName>
  </PropertyGroup>
  <PropertyGroup Condition="'$(Configuration)|$(Platform)'=='Debug|x64'">
    <TargetName>$(ProjectName)D</TargetName>
  </PropertyGroup>
  <PropertyGroup Condition="'$(Configuration)|$(Platform)'=='Release|Win32'" />
  <PropertyGroup Condition="'$(Configuration)|$(Platform)'=='DebugFast|Win32'" />
  <PropertyGroup Condition="'$(Configuration)|$(Platform)'=='Release|x64'" />
  <PropertyGroup Condition="'$(Configuration)|$(Platform)'=='DebugFast|x64'" />
  <PropertyGroup Condition="'$(Configuration)|$(Platform)'=='Release|Win32'" />
  <PropertyGroup Condition="'$(Configuration)|$(Platform)'=='DebugFast|Win32'">
    <TargetName>$(ProjectName)DF</TargetName>
  </PropertyGroup>
  <PropertyGroup Condition="'$(Configuration)|$(Platform)'=='Release|x64'" />
  <PropertyGroup Condition="'$(Configuration)|$(Platform)'=='DebugFast|x64'">
    <TargetName>$(ProjectName)DF</TargetName>
  </PropertyGroup>
  <ItemDefinitionGroup Condition="'$(Configuration)|$(Platform)'=='Debug|Win32'">
    <ClCompile>
      <AdditionalIncludeDirectories>..\..\..\Externals\GLew\include;..\Common\Src;..\VideoCommon\Src;..\AudioCommon\Src;..\Core\Src;..\Core\Src\PowerPC\JitCommon;..\DebuggerWX\Src;..\..\..\Externals\Bochs_disasm;..\InputCommon\Src;..\DiscIO\Src;..\..\..\Externals\SFML\include;..\..\..\Externals\wxWidgets3;..\..\..\Externals\wxWidgets3\include;..\..\..\Externals\CLRun\include;..\..\..\Externals\miniupnpc\src;%(AdditionalIncludeDirectories)</AdditionalIncludeDirectories>
    </ClCompile>
    <Link />
    <PostBuildEvent>
      <Command>xcopy "$(SolutionDir)..\Data" "$(TargetDir)" /e /s /y /d
echo Copying External .dlls
xcopy "$(SolutionDir)..\Externals\OpenAL\Win32\*.dll" "$(TargetDir)" /e /s /y /q /d
xcopy "$(SolutionDir)..\Externals\SDL\$(PlatformName)\*.dll" "$(TargetDir)" /e /s /y /q /d
<<<<<<< HEAD
</Command>
      <Message>Copying Data\* to $(TargetDir)</Message>
    </PostBuildEvent>
    <Link />
  </ItemDefinitionGroup>
  <ItemDefinitionGroup Condition="'$(Configuration)|$(Platform)'=='Debug|x64'">
    <ClCompile>
      <AdditionalIncludeDirectories>..\..\..\Externals\GLew\include;..\Common\Src;..\VideoCommon\Src;..\AudioCommon\Src;..\Core\Src;..\Core\Src\PowerPC\JitCommon;..\DebuggerWX\Src;..\..\..\Externals\Bochs_disasm;..\InputCommon\Src;..\DiscIO\Src;..\..\..\Externals\SFML\include;..\..\..\Externals\wxWidgets3;..\..\..\Externals\wxWidgets3\include;..\..\..\Externals\CLRun\include;%(AdditionalIncludeDirectories)</AdditionalIncludeDirectories>
    </ClCompile>
    <Link />
    <PostBuildEvent>
=======
</Command>
      <Message>Copying Data\* to $(TargetDir)</Message>
    </PostBuildEvent>
  </ItemDefinitionGroup>
  <ItemDefinitionGroup Condition="'$(Configuration)|$(Platform)'=='Debug|x64'">
    <ClCompile>
      <AdditionalIncludeDirectories>..\..\..\Externals\GLew\include;..\Common\Src;..\VideoCommon\Src;..\AudioCommon\Src;..\Core\Src;..\Core\Src\PowerPC\JitCommon;..\DebuggerWX\Src;..\..\..\Externals\Bochs_disasm;..\InputCommon\Src;..\DiscIO\Src;..\..\..\Externals\SFML\include;..\..\..\Externals\wxWidgets3;..\..\..\Externals\wxWidgets3\include;..\..\..\Externals\CLRun\include;..\..\..\Externals\miniupnpc\src;%(AdditionalIncludeDirectories)</AdditionalIncludeDirectories>
    </ClCompile>
    <Link />
    <PostBuildEvent>
>>>>>>> bff2bc12
      <Command>xcopy "$(SolutionDir)..\Data" "$(TargetDir)" /e /s /y /d
echo Copying External .dlls
xcopy "$(SolutionDir)..\Externals\OpenAL\Win64\*.dll" "$(TargetDir)" /e /s /y /q /d
xcopy "$(SolutionDir)..\Externals\SDL\$(PlatformName)\*.dll" "$(TargetDir)" /e /s /y /q /d
<<<<<<< HEAD
</Command>
      <Message>Copying Data\* to $(TargetDir)</Message>
    </PostBuildEvent>
    <Link />
  </ItemDefinitionGroup>
  <ItemDefinitionGroup Condition="'$(Configuration)|$(Platform)'=='Release|Win32'">
    <ClCompile>
      <AdditionalIncludeDirectories>..\..\..\Externals\GLew\include;..\Common\Src;..\VideoCommon\Src;..\AudioCommon\Src;..\Core\Src;..\Core\Src\PowerPC\JitCommon;..\DebuggerWX\Src;..\..\..\Externals\Bochs_disasm;..\InputCommon\Src;..\DiscIO\Src;..\..\..\Externals\SFML\include;..\..\..\Externals\wxWidgets3;..\..\..\Externals\wxWidgets3\include;..\..\..\Externals\CLRun\include;..\..\..\Externals\polarssl\include;%(AdditionalIncludeDirectories)</AdditionalIncludeDirectories>
      <OpenMPSupport>
      </OpenMPSupport>
    </ClCompile>
    <Link />
    <PostBuildEvent>
=======
</Command>
      <Message>Copying Data\* to $(TargetDir)</Message>
    </PostBuildEvent>
  </ItemDefinitionGroup>
  <ItemDefinitionGroup Condition="'$(Configuration)|$(Platform)'=='Release|Win32'">
    <ClCompile>
      <AdditionalIncludeDirectories>..\..\..\Externals\GLew\include;..\Common\Src;..\VideoCommon\Src;..\AudioCommon\Src;..\Core\Src;..\Core\Src\PowerPC\JitCommon;..\DebuggerWX\Src;..\..\..\Externals\Bochs_disasm;..\InputCommon\Src;..\DiscIO\Src;..\..\..\Externals\SFML\include;..\..\..\Externals\wxWidgets3;..\..\..\Externals\wxWidgets3\include;..\..\..\Externals\CLRun\include;..\..\..\Externals\miniupnpc\src;%(AdditionalIncludeDirectories)</AdditionalIncludeDirectories>
      <OpenMPSupport>
      </OpenMPSupport>
    </ClCompile>
    <Link />
    <PostBuildEvent>
>>>>>>> bff2bc12
      <Command>xcopy "$(SolutionDir)..\Data" "$(TargetDir)" /e /s /y /d
echo Copying External .dlls
xcopy "$(SolutionDir)..\Externals\OpenAL\Win32\*.dll" "$(TargetDir)" /e /s /y /q /d
xcopy "$(SolutionDir)..\Externals\SDL\$(PlatformName)\*.dll" "$(TargetDir)" /e /s /y /q /d
<<<<<<< HEAD
</Command>
      <Message>Copying Data\* to $(TargetDir)</Message>
    </PostBuildEvent>
    <Link />
  </ItemDefinitionGroup>
  <ItemDefinitionGroup Condition="'$(Configuration)|$(Platform)'=='DebugFast|Win32'">
    <ClCompile>
      <AdditionalIncludeDirectories>..\..\..\Externals\GLew\include;..\Common\Src;..\VideoCommon\Src;..\AudioCommon\Src;..\Core\Src;..\Core\Src\PowerPC\JitCommon;..\DebuggerWX\Src;..\..\..\Externals\Bochs_disasm;..\InputCommon\Src;..\DiscIO\Src;..\..\..\Externals\SFML\include;..\..\..\Externals\wxWidgets3;..\..\..\Externals\wxWidgets3\include;..\..\..\Externals\CLRun\include;%(AdditionalIncludeDirectories)</AdditionalIncludeDirectories>
    </ClCompile>
    <Link />
    <PostBuildEvent>
=======
</Command>
      <Message>Copying Data\* to $(TargetDir)</Message>
    </PostBuildEvent>
  </ItemDefinitionGroup>
  <ItemDefinitionGroup Condition="'$(Configuration)|$(Platform)'=='DebugFast|Win32'">
    <ClCompile>
      <AdditionalIncludeDirectories>..\..\..\Externals\GLew\include;..\Common\Src;..\VideoCommon\Src;..\AudioCommon\Src;..\Core\Src;..\Core\Src\PowerPC\JitCommon;..\DebuggerWX\Src;..\..\..\Externals\Bochs_disasm;..\InputCommon\Src;..\DiscIO\Src;..\..\..\Externals\SFML\include;..\..\..\Externals\wxWidgets3;..\..\..\Externals\wxWidgets3\include;..\..\..\Externals\CLRun\include;..\..\..\Externals\miniupnpc\src;%(AdditionalIncludeDirectories)</AdditionalIncludeDirectories>
    </ClCompile>
    <Link />
    <PostBuildEvent>
>>>>>>> bff2bc12
      <Command>xcopy "$(SolutionDir)..\Data" "$(TargetDir)" /e /s /y /d
echo Copying External .dlls
xcopy "$(SolutionDir)..\Externals\OpenAL\Win32\*.dll" "$(TargetDir)" /e /s /y /q /d
xcopy "$(SolutionDir)..\Externals\SDL\$(PlatformName)\*.dll" "$(TargetDir)" /e /s /y /q /d
<<<<<<< HEAD
</Command>
      <Message>Copying Data\* to $(TargetDir)</Message>
    </PostBuildEvent>
    <Link />
  </ItemDefinitionGroup>
  <ItemDefinitionGroup Condition="'$(Configuration)|$(Platform)'=='Release|x64'">
    <ClCompile>
      <AdditionalIncludeDirectories>..\..\..\Externals\GLew\include;..\Common\Src;..\VideoCommon\Src;..\AudioCommon\Src;..\Core\Src;..\Core\Src\PowerPC\JitCommon;..\DebuggerWX\Src;..\..\..\Externals\Bochs_disasm;..\InputCommon\Src;..\DiscIO\Src;..\..\..\Externals\SFML\include;..\..\..\Externals\wxWidgets3;..\..\..\Externals\wxWidgets3\include;..\..\..\Externals\CLRun\include;..\..\..\Externals\polarssl\include;%(AdditionalIncludeDirectories)</AdditionalIncludeDirectories>
      <OpenMPSupport>
      </OpenMPSupport>
    </ClCompile>
    <Link />
    <PostBuildEvent>
=======
</Command>
      <Message>Copying Data\* to $(TargetDir)</Message>
    </PostBuildEvent>
  </ItemDefinitionGroup>
  <ItemDefinitionGroup Condition="'$(Configuration)|$(Platform)'=='Release|x64'">
    <ClCompile>
      <AdditionalIncludeDirectories>..\..\..\Externals\GLew\include;..\Common\Src;..\VideoCommon\Src;..\AudioCommon\Src;..\Core\Src;..\Core\Src\PowerPC\JitCommon;..\DebuggerWX\Src;..\..\..\Externals\Bochs_disasm;..\InputCommon\Src;..\DiscIO\Src;..\..\..\Externals\SFML\include;..\..\..\Externals\wxWidgets3;..\..\..\Externals\wxWidgets3\include;..\..\..\Externals\CLRun\include;..\..\..\Externals\miniupnpc\src;%(AdditionalIncludeDirectories)</AdditionalIncludeDirectories>
      <OpenMPSupport>
      </OpenMPSupport>
    </ClCompile>
    <Link />
    <PostBuildEvent>
>>>>>>> bff2bc12
      <Command>xcopy "$(SolutionDir)..\Data" "$(TargetDir)" /e /s /y /d
echo Copying External .dlls
xcopy "$(SolutionDir)..\Externals\OpenAL\Win64\*.dll" "$(TargetDir)" /e /s /y /q /d
xcopy "$(SolutionDir)..\Externals\SDL\$(PlatformName)\*.dll" "$(TargetDir)" /e /s /y /q /d
<<<<<<< HEAD
</Command>
      <Message>Copying Data\* to $(TargetDir)</Message>
    </PostBuildEvent>
    <ResourceCompile>
    </ResourceCompile>
    <Link />
    <Link />
  </ItemDefinitionGroup>
  <ItemDefinitionGroup Condition="'$(Configuration)|$(Platform)'=='DebugFast|x64'">
    <ClCompile>
      <AdditionalIncludeDirectories>..\..\..\Externals\GLew\include;..\Common\Src;..\VideoCommon\Src;..\AudioCommon\Src;..\Core\Src;..\Core\Src\PowerPC\JitCommon;..\DebuggerWX\Src;..\..\..\Externals\Bochs_disasm;..\InputCommon\Src;..\DiscIO\Src;..\..\..\Externals\SFML\include;..\..\..\Externals\wxWidgets3;..\..\..\Externals\wxWidgets3\include;..\..\..\Externals\CLRun\include;%(AdditionalIncludeDirectories)</AdditionalIncludeDirectories>
    </ClCompile>
    <Link />
    <PostBuildEvent>
=======
</Command>
      <Message>Copying Data\* to $(TargetDir)</Message>
    </PostBuildEvent>
    <ResourceCompile>
    </ResourceCompile>
  </ItemDefinitionGroup>
  <ItemDefinitionGroup Condition="'$(Configuration)|$(Platform)'=='DebugFast|x64'">
    <ClCompile>
      <AdditionalIncludeDirectories>..\..\..\Externals\GLew\include;..\Common\Src;..\VideoCommon\Src;..\AudioCommon\Src;..\Core\Src;..\Core\Src\PowerPC\JitCommon;..\DebuggerWX\Src;..\..\..\Externals\Bochs_disasm;..\InputCommon\Src;..\DiscIO\Src;..\..\..\Externals\SFML\include;..\..\..\Externals\wxWidgets3;..\..\..\Externals\wxWidgets3\include;..\..\..\Externals\CLRun\include;..\..\..\Externals\miniupnpc\src;%(AdditionalIncludeDirectories)</AdditionalIncludeDirectories>
    </ClCompile>
    <Link />
    <PostBuildEvent>
>>>>>>> bff2bc12
      <Command>xcopy "$(SolutionDir)..\Data" "$(TargetDir)" /e /s /y /d
echo Copying External .dlls
xcopy "$(SolutionDir)..\Externals\OpenAL\Win64\*.dll" "$(TargetDir)" /e /s /y /q /d
xcopy "$(SolutionDir)..\Externals\SDL\$(PlatformName)\*.dll" "$(TargetDir)" /e /s /y /q /d
<<<<<<< HEAD
</Command>
      <Message>Copying Data\* to $(TargetDir)</Message>
    </PostBuildEvent>
    <Link />
  </ItemDefinitionGroup>
  <ItemGroup>
    <ClCompile Include="Src\AboutDolphin.cpp" />
    <ClCompile Include="Src\ARCodeAddEdit.cpp" />
    <ClCompile Include="Src\Debugger\BreakpointDlg.cpp" />
    <ClCompile Include="Src\Debugger\BreakpointView.cpp" />
    <ClCompile Include="Src\Debugger\BreakpointWindow.cpp" />
    <ClCompile Include="Src\CheatsWindow.cpp" />
    <ClCompile Include="Src\Debugger\CodeView.cpp" />
    <ClCompile Include="Src\Debugger\CodeWindow.cpp" />
    <ClCompile Include="Src\Debugger\CodeWindowFunctions.cpp" />
    <ClCompile Include="Src\ConfigMain.cpp" />
    <ClCompile Include="Src\Debugger\DebuggerPanel.cpp" />
    <ClCompile Include="Src\Debugger\DebuggerUIUtil.cpp" />
    <ClCompile Include="Src\Debugger\DSPDebugWindow.cpp" />
    <ClCompile Include="Src\Debugger\DSPRegisterView.cpp" />
    <ClCompile Include="Src\FifoPlayerDlg.cpp" />
    <ClCompile Include="Src\Frame.cpp" />
    <ClCompile Include="Src\FrameAui.cpp" />
    <ClCompile Include="Src\FrameTools.cpp" />
    <ClCompile Include="Src\GameListCtrl.cpp" />
    <ClCompile Include="Src\GCMicDlg.cpp" />
    <ClCompile Include="Src\GeckoCodeDiag.cpp" />
    <ClCompile Include="Src\HotkeyDlg.cpp" />
    <ClCompile Include="Src\InputConfigDiag.cpp" />
    <ClCompile Include="Src\InputConfigDiagBitmaps.cpp" />
    <ClCompile Include="Src\ISOFile.cpp" />
    <ClCompile Include="Src\ISOProperties.cpp" />
    <ClCompile Include="Src\Debugger\JitWindow.cpp" />
    <ClCompile Include="Src\LogConfigWindow.cpp" />
    <ClCompile Include="Src\LogWindow.cpp" />
    <ClCompile Include="Src\Main.cpp" />
    <ClCompile Include="Src\MainNoGUI.cpp">
      <ExcludedFromBuild Condition="'$(Configuration)|$(Platform)'=='Debug|Win32'">true</ExcludedFromBuild>
      <ExcludedFromBuild Condition="'$(Configuration)|$(Platform)'=='Debug|x64'">true</ExcludedFromBuild>
      <ExcludedFromBuild Condition="'$(Configuration)|$(Platform)'=='Release|Win32'">true</ExcludedFromBuild>
      <ExcludedFromBuild Condition="'$(Configuration)|$(Platform)'=='DebugFast|Win32'">true</ExcludedFromBuild>
      <ExcludedFromBuild Condition="'$(Configuration)|$(Platform)'=='Release|x64'">true</ExcludedFromBuild>
      <ExcludedFromBuild Condition="'$(Configuration)|$(Platform)'=='DebugFast|x64'">true</ExcludedFromBuild>
    </ClCompile>
    <ClCompile Include="Src\MemcardManager.cpp" />
    <ClCompile Include="Src\MemoryCards\WiiSaveCrypted.cpp" />
    <ClCompile Include="Src\Debugger\MemoryCheckDlg.cpp" />
    <ClCompile Include="Src\Debugger\MemoryView.cpp" />
    <ClCompile Include="Src\Debugger\MemoryWindow.cpp" />
    <ClCompile Include="Src\NetWindow.cpp" />
    <ClCompile Include="Src\PatchAddEdit.cpp" />
    <ClCompile Include="Src\PHackSettings.cpp" />
    <ClCompile Include="Src\Debugger\RegisterView.cpp" />
    <ClCompile Include="Src\Debugger\RegisterWindow.cpp" />
    <ClCompile Include="Src\GLInterface\WGL.cpp" />
    <ClCompile Include="Src\stdafx.cpp">
      <PrecompiledHeader Condition="'$(Configuration)|$(Platform)'=='Release|Win32'">Create</PrecompiledHeader>
      <PrecompiledHeader Condition="'$(Configuration)|$(Platform)'=='DebugFast|Win32'">Create</PrecompiledHeader>
      <PrecompiledHeader Condition="'$(Configuration)|$(Platform)'=='Release|x64'">Create</PrecompiledHeader>
      <PrecompiledHeader Condition="'$(Configuration)|$(Platform)'=='DebugFast|x64'">Create</PrecompiledHeader>
      <PrecompiledHeader Condition="'$(Configuration)|$(Platform)'=='Debug|Win32'">Create</PrecompiledHeader>
      <PrecompiledHeader Condition="'$(Configuration)|$(Platform)'=='Debug|x64'">Create</PrecompiledHeader>
    </ClCompile>
    <ClCompile Include="Src\TASInputDlg.cpp" />
    <ClCompile Include="Src\UDPConfigDiag.cpp" />
    <ClCompile Include="Src\VideoConfigDiag.cpp" />
    <ClCompile Include="Src\WiimoteConfigDiag.cpp" />
    <ClCompile Include="Src\WXInputBase.cpp" />
    <ClCompile Include="Src\WxUtils.cpp" />
  </ItemGroup>
  <ItemGroup>
    <ClInclude Include="resource.h" />
    <ClInclude Include="Src\AboutDolphin.h" />
    <ClInclude Include="Src\ARCodeAddEdit.h" />
    <ClInclude Include="Src\Debugger\BreakpointDlg.h" />
    <ClInclude Include="Src\Debugger\BreakpointView.h" />
    <ClInclude Include="Src\Debugger\BreakpointWindow.h" />
    <ClInclude Include="Src\CheatsWindow.h" />
    <ClInclude Include="Src\Debugger\CodeView.h" />
    <ClInclude Include="Src\Debugger\CodeWindow.h" />
    <ClInclude Include="Src\ConfigMain.h" />
    <ClInclude Include="Src\Debugger\DebuggerPanel.h" />
    <ClInclude Include="Src\Debugger\DebuggerUIUtil.h" />
    <ClInclude Include="Src\Debugger\DSPDebugWindow.h" />
    <ClInclude Include="Src\Debugger\DSPRegisterView.h" />
    <ClInclude Include="Src\FifoPlayerDlg.h" />
    <ClInclude Include="Src\Frame.h" />
    <ClInclude Include="Src\GameListCtrl.h" />
    <ClInclude Include="Src\GCMicDlg.h" />
    <ClInclude Include="Src\GeckoCodeDiag.h" />
    <ClInclude Include="Src\Globals.h" />
    <ClInclude Include="Src\HotkeyDlg.h" />
    <ClInclude Include="Src\InputConfigDiag.h" />
    <ClInclude Include="Src\ISOFile.h" />
    <ClInclude Include="Src\ISOProperties.h" />
    <ClInclude Include="Src\Debugger\JitWindow.h" />
    <ClInclude Include="Src\LogConfigWindow.h" />
    <ClInclude Include="Src\LogWindow.h" />
    <ClInclude Include="Src\Main.h" />
    <ClInclude Include="Src\MemcardManager.h" />
    <ClInclude Include="Src\MemoryCards\WiiSaveCrypted.h" />
    <ClInclude Include="Src\Debugger\MemoryCheckDlg.h" />
    <ClInclude Include="Src\Debugger\MemoryView.h" />
    <ClInclude Include="Src\Debugger\MemoryWindow.h" />
    <ClInclude Include="Src\NetWindow.h" />
    <ClInclude Include="Src\PatchAddEdit.h" />
    <ClInclude Include="Src\PHackSettings.h" />
    <ClInclude Include="Src\Debugger\RegisterView.h" />
    <ClInclude Include="Src\Debugger\RegisterWindow.h" />
    <ClInclude Include="Src\stdafx.h" />
    <ClInclude Include="Src\TASInputDlg.h" />
    <ClInclude Include="Src\UDPConfigDiag.h" />
    <ClInclude Include="Src\VideoConfigDiag.h" />
    <ClInclude Include="Src\WiimoteConfigDiag.h" />
    <ClInclude Include="Src\WXInputBase.h" />
    <ClInclude Include="Src\WxUtils.h" />
    <ClInclude Include="Src\GLInterface.h" />
    <ClInclude Include="Src\GLInterface\InterfaceBase.h" />
    <ClInclude Include="Src\GLInterface\WGL.h" />
  </ItemGroup>
  <ItemGroup>
    <None Include="..\..\..\Installer\Dolphin.ico" />
    <None Include="CMakeLists.txt" />
  </ItemGroup>
  <ItemGroup>
    <ProjectReference Include="..\..\..\Externals\Bochs_disasm\Bochs_disasm.vcxproj">
      <Project>{cd3d4c3c-1027-4d33-b047-aec7b56d0bf6}</Project>
    </ProjectReference>
    <ProjectReference Include="..\..\..\Externals\libpng\png\png.vcxproj">
      <Project>{01573c36-ac6e-49f6-94ba-572517eb9740}</Project>
    </ProjectReference>
    <ProjectReference Include="..\..\..\Externals\LZO\LZO.vcxproj">
      <Project>{d8890b98-26f7-4cff-bbfb-b95f371b5f20}</Project>
    </ProjectReference>
    <ProjectReference Include="..\..\..\Externals\SFML\build\vc2010\SFML_Network.vcxproj">
      <Project>{93d73454-2512-424e-9cda-4bb357fe13dd}</Project>
    </ProjectReference>
    <ProjectReference Include="..\..\..\Externals\wxWidgets3\build\msw\wx_base.vcxproj">
      <Project>{1c8436c9-dbaf-42be-83bc-cf3ec9175abe}</Project>
    </ProjectReference>
    <ProjectReference Include="..\..\..\Externals\zlib\zlib.vcxproj">
      <Project>{3e1339f5-9311-4122-9442-369702e8fcad}</Project>
    </ProjectReference>
    <ProjectReference Include="..\..\Plugins\Plugin_VideoDX11\Plugin_VideoDX11.vcxproj">
      <Project>{9a4c733c-bade-4ac6-b58a-6e274395e90e}</Project>
    </ProjectReference>
    <ProjectReference Include="..\..\Plugins\Plugin_VideoDX9\Plugin_VideoDX9.vcxproj">
      <Project>{dc7d7af4-ce47-49e8-8b63-265cb6233a49}</Project>
    </ProjectReference>
    <ProjectReference Include="..\..\Plugins\Plugin_VideoOGL\Plugin_VideoOGL.vcxproj">
      <Project>{1909cd2d-1707-456f-86ca-0df42a727c99}</Project>
    </ProjectReference>
    <ProjectReference Include="..\..\Plugins\Plugin_VideoSoftware\Plugin_VideoSoftware.vcxproj">
      <Project>{9e9da440-e9ad-413c-b648-91030e792211}</Project>
    </ProjectReference>
    <ProjectReference Include="..\AudioCommon\AudioCommon.vcxproj">
      <Project>{37d007bd-d66c-4eaf-b56c-bd1aac340a05}</Project>
    </ProjectReference>
    <ProjectReference Include="..\Common\Common.vcxproj">
      <Project>{c87a4178-44f6-49b2-b7aa-c79af1b8c534}</Project>
    </ProjectReference>
    <ProjectReference Include="..\Core\Core.vcxproj">
      <Project>{8c60e805-0da5-4e25-8f84-038db504bb0d}</Project>
    </ProjectReference>
    <ProjectReference Include="..\DiscIO\DiscIO.vcxproj">
      <Project>{b6398059-ebb6-4c34-b547-95f365b71ff4}</Project>
    </ProjectReference>
    <ProjectReference Include="..\InputCommon\InputCommon.vcxproj">
      <Project>{b39ac394-5db5-4da9-9d98-09d46ca3701f}</Project>
    </ProjectReference>
    <ProjectReference Include="..\VideoCommon\VideoCommon.vcxproj">
      <Project>{3e5c4e02-1ba9-4776-bdbe-e3f91ffa34cf}</Project>
    </ProjectReference>
  </ItemGroup>
  <ItemGroup>
    <ResourceCompile Include="DolphinWX.rc" />
  </ItemGroup>
  <Import Project="$(VCTargetsPath)\Microsoft.Cpp.targets" />
  <ImportGroup Label="ExtensionTargets">
  </ImportGroup>
=======
</Command>
      <Message>Copying Data\* to $(TargetDir)</Message>
    </PostBuildEvent>
  </ItemDefinitionGroup>
  <ItemGroup>
    <ClCompile Include="Src\AboutDolphin.cpp" />
    <ClCompile Include="Src\ARCodeAddEdit.cpp" />
    <ClCompile Include="Src\Debugger\BreakpointDlg.cpp" />
    <ClCompile Include="Src\Debugger\BreakpointView.cpp" />
    <ClCompile Include="Src\Debugger\BreakpointWindow.cpp" />
    <ClCompile Include="Src\CheatsWindow.cpp" />
    <ClCompile Include="Src\Debugger\CodeView.cpp" />
    <ClCompile Include="Src\Debugger\CodeWindow.cpp" />
    <ClCompile Include="Src\Debugger\CodeWindowFunctions.cpp" />
    <ClCompile Include="Src\ConfigMain.cpp" />
    <ClCompile Include="Src\Debugger\DebuggerPanel.cpp" />
    <ClCompile Include="Src\Debugger\DebuggerUIUtil.cpp" />
    <ClCompile Include="Src\Debugger\DSPDebugWindow.cpp" />
    <ClCompile Include="Src\Debugger\DSPRegisterView.cpp" />
    <ClCompile Include="Src\FifoPlayerDlg.cpp" />
    <ClCompile Include="Src\Frame.cpp" />
    <ClCompile Include="Src\FrameAui.cpp" />
    <ClCompile Include="Src\FrameTools.cpp" />
    <ClCompile Include="Src\GameListCtrl.cpp" />
    <ClCompile Include="Src\GCMicDlg.cpp" />
    <ClCompile Include="Src\GeckoCodeDiag.cpp" />
    <ClCompile Include="Src\HotkeyDlg.cpp" />
    <ClCompile Include="Src\InputConfigDiag.cpp" />
    <ClCompile Include="Src\InputConfigDiagBitmaps.cpp" />
    <ClCompile Include="Src\ISOFile.cpp" />
    <ClCompile Include="Src\ISOProperties.cpp" />
    <ClCompile Include="Src\Debugger\JitWindow.cpp" />
    <ClCompile Include="Src\LogConfigWindow.cpp" />
    <ClCompile Include="Src\LogWindow.cpp" />
    <ClCompile Include="Src\Main.cpp" />
    <ClCompile Include="Src\MainNoGUI.cpp">
      <ExcludedFromBuild Condition="'$(Configuration)|$(Platform)'=='Debug|Win32'">true</ExcludedFromBuild>
      <ExcludedFromBuild Condition="'$(Configuration)|$(Platform)'=='Debug|x64'">true</ExcludedFromBuild>
      <ExcludedFromBuild Condition="'$(Configuration)|$(Platform)'=='Release|Win32'">true</ExcludedFromBuild>
      <ExcludedFromBuild Condition="'$(Configuration)|$(Platform)'=='DebugFast|Win32'">true</ExcludedFromBuild>
      <ExcludedFromBuild Condition="'$(Configuration)|$(Platform)'=='Release|x64'">true</ExcludedFromBuild>
      <ExcludedFromBuild Condition="'$(Configuration)|$(Platform)'=='DebugFast|x64'">true</ExcludedFromBuild>
    </ClCompile>
    <ClCompile Include="Src\MemcardManager.cpp" />
    <ClCompile Include="Src\MemoryCards\WiiSaveCrypted.cpp" />
    <ClCompile Include="Src\Debugger\MemoryCheckDlg.cpp" />
    <ClCompile Include="Src\Debugger\MemoryView.cpp" />
    <ClCompile Include="Src\Debugger\MemoryWindow.cpp" />
    <ClCompile Include="Src\NetWindow.cpp" />
    <ClCompile Include="Src\PatchAddEdit.cpp" />
    <ClCompile Include="Src\PHackSettings.cpp" />
    <ClCompile Include="Src\Debugger\RegisterView.cpp" />
    <ClCompile Include="Src\Debugger\RegisterWindow.cpp" />
    <ClCompile Include="Src\GLInterface\WGL.cpp" />
    <ClCompile Include="Src\stdafx.cpp">
      <PrecompiledHeader Condition="'$(Configuration)|$(Platform)'=='Release|Win32'">Create</PrecompiledHeader>
      <PrecompiledHeader Condition="'$(Configuration)|$(Platform)'=='DebugFast|Win32'">Create</PrecompiledHeader>
      <PrecompiledHeader Condition="'$(Configuration)|$(Platform)'=='Release|x64'">Create</PrecompiledHeader>
      <PrecompiledHeader Condition="'$(Configuration)|$(Platform)'=='DebugFast|x64'">Create</PrecompiledHeader>
      <PrecompiledHeader Condition="'$(Configuration)|$(Platform)'=='Debug|Win32'">Create</PrecompiledHeader>
      <PrecompiledHeader Condition="'$(Configuration)|$(Platform)'=='Debug|x64'">Create</PrecompiledHeader>
    </ClCompile>
    <ClCompile Include="Src\TASInputDlg.cpp" />
    <ClCompile Include="Src\UDPConfigDiag.cpp" />
    <ClCompile Include="Src\VideoConfigDiag.cpp" />
    <ClCompile Include="Src\WiimoteConfigDiag.cpp" />
    <ClCompile Include="Src\WXInputBase.cpp" />
    <ClCompile Include="Src\WxUtils.cpp" />
  </ItemGroup>
  <ItemGroup>
    <ClInclude Include="resource.h" />
    <ClInclude Include="Src\AboutDolphin.h" />
    <ClInclude Include="Src\ARCodeAddEdit.h" />
    <ClInclude Include="Src\Debugger\BreakpointDlg.h" />
    <ClInclude Include="Src\Debugger\BreakpointView.h" />
    <ClInclude Include="Src\Debugger\BreakpointWindow.h" />
    <ClInclude Include="Src\CheatsWindow.h" />
    <ClInclude Include="Src\Debugger\CodeView.h" />
    <ClInclude Include="Src\Debugger\CodeWindow.h" />
    <ClInclude Include="Src\ConfigMain.h" />
    <ClInclude Include="Src\Debugger\DebuggerPanel.h" />
    <ClInclude Include="Src\Debugger\DebuggerUIUtil.h" />
    <ClInclude Include="Src\Debugger\DSPDebugWindow.h" />
    <ClInclude Include="Src\Debugger\DSPRegisterView.h" />
    <ClInclude Include="Src\FifoPlayerDlg.h" />
    <ClInclude Include="Src\Frame.h" />
    <ClInclude Include="Src\GameListCtrl.h" />
    <ClInclude Include="Src\GCMicDlg.h" />
    <ClInclude Include="Src\GeckoCodeDiag.h" />
    <ClInclude Include="Src\Globals.h" />
    <ClInclude Include="Src\HotkeyDlg.h" />
    <ClInclude Include="Src\InputConfigDiag.h" />
    <ClInclude Include="Src\ISOFile.h" />
    <ClInclude Include="Src\ISOProperties.h" />
    <ClInclude Include="Src\Debugger\JitWindow.h" />
    <ClInclude Include="Src\LogConfigWindow.h" />
    <ClInclude Include="Src\LogWindow.h" />
    <ClInclude Include="Src\Main.h" />
    <ClInclude Include="Src\MemcardManager.h" />
    <ClInclude Include="Src\MemoryCards\WiiSaveCrypted.h" />
    <ClInclude Include="Src\Debugger\MemoryCheckDlg.h" />
    <ClInclude Include="Src\Debugger\MemoryView.h" />
    <ClInclude Include="Src\Debugger\MemoryWindow.h" />
    <ClInclude Include="Src\NetWindow.h" />
    <ClInclude Include="Src\PatchAddEdit.h" />
    <ClInclude Include="Src\PHackSettings.h" />
    <ClInclude Include="Src\Debugger\RegisterView.h" />
    <ClInclude Include="Src\Debugger\RegisterWindow.h" />
    <ClInclude Include="Src\stdafx.h" />
    <ClInclude Include="Src\TASInputDlg.h" />
    <ClInclude Include="Src\UDPConfigDiag.h" />
    <ClInclude Include="Src\VideoConfigDiag.h" />
    <ClInclude Include="Src\WiimoteConfigDiag.h" />
    <ClInclude Include="Src\WXInputBase.h" />
    <ClInclude Include="Src\WxUtils.h" />
    <ClInclude Include="Src\GLInterface.h" />
    <ClInclude Include="Src\GLInterface\InterfaceBase.h" />
    <ClInclude Include="Src\GLInterface\WGL.h" />
  </ItemGroup>
  <ItemGroup>
    <None Include="..\..\..\Installer\Dolphin.ico" />
    <None Include="CMakeLists.txt" />
  </ItemGroup>
  <ItemGroup>
    <ProjectReference Include="..\..\..\Externals\Bochs_disasm\Bochs_disasm.vcxproj">
      <Project>{cd3d4c3c-1027-4d33-b047-aec7b56d0bf6}</Project>
    </ProjectReference>
    <ProjectReference Include="..\..\..\Externals\libpng\png\png.vcxproj">
      <Project>{01573c36-ac6e-49f6-94ba-572517eb9740}</Project>
    </ProjectReference>
    <ProjectReference Include="..\..\..\Externals\LZO\LZO.vcxproj">
      <Project>{d8890b98-26f7-4cff-bbfb-b95f371b5f20}</Project>
    </ProjectReference>
    <ProjectReference Include="..\..\..\Externals\miniupnpc\miniupnpc.vcxproj">
      <Project>{a680190d-0764-485b-9cf3-a82c5edd5715}</Project>
    </ProjectReference>
    <ProjectReference Include="..\..\..\Externals\SFML\build\vc2010\SFML_Network.vcxproj">
      <Project>{93d73454-2512-424e-9cda-4bb357fe13dd}</Project>
    </ProjectReference>
    <ProjectReference Include="..\..\..\Externals\wxWidgets3\build\msw\wx_base.vcxproj">
      <Project>{1c8436c9-dbaf-42be-83bc-cf3ec9175abe}</Project>
    </ProjectReference>
    <ProjectReference Include="..\..\..\Externals\zlib\zlib.vcxproj">
      <Project>{3e1339f5-9311-4122-9442-369702e8fcad}</Project>
    </ProjectReference>
    <ProjectReference Include="..\..\Plugins\Plugin_VideoDX11\Plugin_VideoDX11.vcxproj">
      <Project>{9a4c733c-bade-4ac6-b58a-6e274395e90e}</Project>
    </ProjectReference>
    <ProjectReference Include="..\..\Plugins\Plugin_VideoDX9\Plugin_VideoDX9.vcxproj">
      <Project>{dc7d7af4-ce47-49e8-8b63-265cb6233a49}</Project>
    </ProjectReference>
    <ProjectReference Include="..\..\Plugins\Plugin_VideoOGL\Plugin_VideoOGL.vcxproj">
      <Project>{1909cd2d-1707-456f-86ca-0df42a727c99}</Project>
    </ProjectReference>
    <ProjectReference Include="..\..\Plugins\Plugin_VideoSoftware\Plugin_VideoSoftware.vcxproj">
      <Project>{9e9da440-e9ad-413c-b648-91030e792211}</Project>
    </ProjectReference>
    <ProjectReference Include="..\AudioCommon\AudioCommon.vcxproj">
      <Project>{37d007bd-d66c-4eaf-b56c-bd1aac340a05}</Project>
    </ProjectReference>
    <ProjectReference Include="..\Common\Common.vcxproj">
      <Project>{c87a4178-44f6-49b2-b7aa-c79af1b8c534}</Project>
    </ProjectReference>
    <ProjectReference Include="..\Core\Core.vcxproj">
      <Project>{8c60e805-0da5-4e25-8f84-038db504bb0d}</Project>
    </ProjectReference>
    <ProjectReference Include="..\DiscIO\DiscIO.vcxproj">
      <Project>{b6398059-ebb6-4c34-b547-95f365b71ff4}</Project>
    </ProjectReference>
    <ProjectReference Include="..\InputCommon\InputCommon.vcxproj">
      <Project>{b39ac394-5db5-4da9-9d98-09d46ca3701f}</Project>
    </ProjectReference>
    <ProjectReference Include="..\VideoCommon\VideoCommon.vcxproj">
      <Project>{3e5c4e02-1ba9-4776-bdbe-e3f91ffa34cf}</Project>
    </ProjectReference>
  </ItemGroup>
  <ItemGroup>
    <ResourceCompile Include="DolphinWX.rc" />
  </ItemGroup>
  <Import Project="$(VCTargetsPath)\Microsoft.Cpp.targets" />
  <ImportGroup Label="ExtensionTargets">
  </ImportGroup>
>>>>>>> bff2bc12
</Project><|MERGE_RESOLUTION|>--- conflicted
+++ resolved
@@ -138,164 +138,85 @@
 echo Copying External .dlls
 xcopy "$(SolutionDir)..\Externals\OpenAL\Win32\*.dll" "$(TargetDir)" /e /s /y /q /d
 xcopy "$(SolutionDir)..\Externals\SDL\$(PlatformName)\*.dll" "$(TargetDir)" /e /s /y /q /d
-<<<<<<< HEAD
-</Command>
-      <Message>Copying Data\* to $(TargetDir)</Message>
-    </PostBuildEvent>
-    <Link />
+</Command>
+      <Message>Copying Data\* to $(TargetDir)</Message>
+    </PostBuildEvent>
   </ItemDefinitionGroup>
   <ItemDefinitionGroup Condition="'$(Configuration)|$(Platform)'=='Debug|x64'">
     <ClCompile>
-      <AdditionalIncludeDirectories>..\..\..\Externals\GLew\include;..\Common\Src;..\VideoCommon\Src;..\AudioCommon\Src;..\Core\Src;..\Core\Src\PowerPC\JitCommon;..\DebuggerWX\Src;..\..\..\Externals\Bochs_disasm;..\InputCommon\Src;..\DiscIO\Src;..\..\..\Externals\SFML\include;..\..\..\Externals\wxWidgets3;..\..\..\Externals\wxWidgets3\include;..\..\..\Externals\CLRun\include;%(AdditionalIncludeDirectories)</AdditionalIncludeDirectories>
-    </ClCompile>
-    <Link />
-    <PostBuildEvent>
-=======
-</Command>
-      <Message>Copying Data\* to $(TargetDir)</Message>
-    </PostBuildEvent>
-  </ItemDefinitionGroup>
-  <ItemDefinitionGroup Condition="'$(Configuration)|$(Platform)'=='Debug|x64'">
-    <ClCompile>
       <AdditionalIncludeDirectories>..\..\..\Externals\GLew\include;..\Common\Src;..\VideoCommon\Src;..\AudioCommon\Src;..\Core\Src;..\Core\Src\PowerPC\JitCommon;..\DebuggerWX\Src;..\..\..\Externals\Bochs_disasm;..\InputCommon\Src;..\DiscIO\Src;..\..\..\Externals\SFML\include;..\..\..\Externals\wxWidgets3;..\..\..\Externals\wxWidgets3\include;..\..\..\Externals\CLRun\include;..\..\..\Externals\miniupnpc\src;%(AdditionalIncludeDirectories)</AdditionalIncludeDirectories>
     </ClCompile>
     <Link />
     <PostBuildEvent>
->>>>>>> bff2bc12
       <Command>xcopy "$(SolutionDir)..\Data" "$(TargetDir)" /e /s /y /d
 echo Copying External .dlls
 xcopy "$(SolutionDir)..\Externals\OpenAL\Win64\*.dll" "$(TargetDir)" /e /s /y /q /d
 xcopy "$(SolutionDir)..\Externals\SDL\$(PlatformName)\*.dll" "$(TargetDir)" /e /s /y /q /d
-<<<<<<< HEAD
-</Command>
-      <Message>Copying Data\* to $(TargetDir)</Message>
-    </PostBuildEvent>
-    <Link />
+</Command>
+      <Message>Copying Data\* to $(TargetDir)</Message>
+    </PostBuildEvent>
   </ItemDefinitionGroup>
   <ItemDefinitionGroup Condition="'$(Configuration)|$(Platform)'=='Release|Win32'">
     <ClCompile>
-      <AdditionalIncludeDirectories>..\..\..\Externals\GLew\include;..\Common\Src;..\VideoCommon\Src;..\AudioCommon\Src;..\Core\Src;..\Core\Src\PowerPC\JitCommon;..\DebuggerWX\Src;..\..\..\Externals\Bochs_disasm;..\InputCommon\Src;..\DiscIO\Src;..\..\..\Externals\SFML\include;..\..\..\Externals\wxWidgets3;..\..\..\Externals\wxWidgets3\include;..\..\..\Externals\CLRun\include;..\..\..\Externals\polarssl\include;%(AdditionalIncludeDirectories)</AdditionalIncludeDirectories>
+      <AdditionalIncludeDirectories>..\..\..\Externals\GLew\include;..\Common\Src;..\VideoCommon\Src;..\AudioCommon\Src;..\Core\Src;..\Core\Src\PowerPC\JitCommon;..\DebuggerWX\Src;..\..\..\Externals\Bochs_disasm;..\InputCommon\Src;..\DiscIO\Src;..\..\..\Externals\SFML\include;..\..\..\Externals\wxWidgets3;..\..\..\Externals\wxWidgets3\include;..\..\..\Externals\CLRun\include;..\..\..\Externals\miniupnpc\src;..\..\..\Externals\polarssl\include;%(AdditionalIncludeDirectories)</AdditionalIncludeDirectories>
       <OpenMPSupport>
       </OpenMPSupport>
     </ClCompile>
     <Link />
     <PostBuildEvent>
-=======
-</Command>
-      <Message>Copying Data\* to $(TargetDir)</Message>
-    </PostBuildEvent>
-  </ItemDefinitionGroup>
-  <ItemDefinitionGroup Condition="'$(Configuration)|$(Platform)'=='Release|Win32'">
+      <Command>xcopy "$(SolutionDir)..\Data" "$(TargetDir)" /e /s /y /d
+echo Copying External .dlls
+xcopy "$(SolutionDir)..\Externals\OpenAL\Win32\*.dll" "$(TargetDir)" /e /s /y /q /d
+xcopy "$(SolutionDir)..\Externals\SDL\$(PlatformName)\*.dll" "$(TargetDir)" /e /s /y /q /d
+</Command>
+      <Message>Copying Data\* to $(TargetDir)</Message>
+    </PostBuildEvent>
+  </ItemDefinitionGroup>
+  <ItemDefinitionGroup Condition="'$(Configuration)|$(Platform)'=='DebugFast|Win32'">
     <ClCompile>
       <AdditionalIncludeDirectories>..\..\..\Externals\GLew\include;..\Common\Src;..\VideoCommon\Src;..\AudioCommon\Src;..\Core\Src;..\Core\Src\PowerPC\JitCommon;..\DebuggerWX\Src;..\..\..\Externals\Bochs_disasm;..\InputCommon\Src;..\DiscIO\Src;..\..\..\Externals\SFML\include;..\..\..\Externals\wxWidgets3;..\..\..\Externals\wxWidgets3\include;..\..\..\Externals\CLRun\include;..\..\..\Externals\miniupnpc\src;%(AdditionalIncludeDirectories)</AdditionalIncludeDirectories>
+    </ClCompile>
+    <Link />
+    <PostBuildEvent>
+      <Command>xcopy "$(SolutionDir)..\Data" "$(TargetDir)" /e /s /y /d
+echo Copying External .dlls
+xcopy "$(SolutionDir)..\Externals\OpenAL\Win32\*.dll" "$(TargetDir)" /e /s /y /q /d
+xcopy "$(SolutionDir)..\Externals\SDL\$(PlatformName)\*.dll" "$(TargetDir)" /e /s /y /q /d
+</Command>
+      <Message>Copying Data\* to $(TargetDir)</Message>
+    </PostBuildEvent>
+  </ItemDefinitionGroup>
+  <ItemDefinitionGroup Condition="'$(Configuration)|$(Platform)'=='Release|x64'">
+    <ClCompile>
+      <AdditionalIncludeDirectories>..\..\..\Externals\GLew\include;..\Common\Src;..\VideoCommon\Src;..\AudioCommon\Src;..\Core\Src;..\Core\Src\PowerPC\JitCommon;..\DebuggerWX\Src;..\..\..\Externals\Bochs_disasm;..\InputCommon\Src;..\DiscIO\Src;..\..\..\Externals\SFML\include;..\..\..\Externals\wxWidgets3;..\..\..\Externals\wxWidgets3\include;..\..\..\Externals\CLRun\include;..\..\..\Externals\miniupnpc\src;..\..\..\Externals\polarssl\include;%(AdditionalIncludeDirectories)</AdditionalIncludeDirectories>
       <OpenMPSupport>
       </OpenMPSupport>
     </ClCompile>
     <Link />
     <PostBuildEvent>
->>>>>>> bff2bc12
-      <Command>xcopy "$(SolutionDir)..\Data" "$(TargetDir)" /e /s /y /d
-echo Copying External .dlls
-xcopy "$(SolutionDir)..\Externals\OpenAL\Win32\*.dll" "$(TargetDir)" /e /s /y /q /d
-xcopy "$(SolutionDir)..\Externals\SDL\$(PlatformName)\*.dll" "$(TargetDir)" /e /s /y /q /d
-<<<<<<< HEAD
-</Command>
-      <Message>Copying Data\* to $(TargetDir)</Message>
-    </PostBuildEvent>
-    <Link />
-  </ItemDefinitionGroup>
-  <ItemDefinitionGroup Condition="'$(Configuration)|$(Platform)'=='DebugFast|Win32'">
-    <ClCompile>
-      <AdditionalIncludeDirectories>..\..\..\Externals\GLew\include;..\Common\Src;..\VideoCommon\Src;..\AudioCommon\Src;..\Core\Src;..\Core\Src\PowerPC\JitCommon;..\DebuggerWX\Src;..\..\..\Externals\Bochs_disasm;..\InputCommon\Src;..\DiscIO\Src;..\..\..\Externals\SFML\include;..\..\..\Externals\wxWidgets3;..\..\..\Externals\wxWidgets3\include;..\..\..\Externals\CLRun\include;%(AdditionalIncludeDirectories)</AdditionalIncludeDirectories>
-    </ClCompile>
-    <Link />
-    <PostBuildEvent>
-=======
-</Command>
-      <Message>Copying Data\* to $(TargetDir)</Message>
-    </PostBuildEvent>
-  </ItemDefinitionGroup>
-  <ItemDefinitionGroup Condition="'$(Configuration)|$(Platform)'=='DebugFast|Win32'">
-    <ClCompile>
-      <AdditionalIncludeDirectories>..\..\..\Externals\GLew\include;..\Common\Src;..\VideoCommon\Src;..\AudioCommon\Src;..\Core\Src;..\Core\Src\PowerPC\JitCommon;..\DebuggerWX\Src;..\..\..\Externals\Bochs_disasm;..\InputCommon\Src;..\DiscIO\Src;..\..\..\Externals\SFML\include;..\..\..\Externals\wxWidgets3;..\..\..\Externals\wxWidgets3\include;..\..\..\Externals\CLRun\include;..\..\..\Externals\miniupnpc\src;%(AdditionalIncludeDirectories)</AdditionalIncludeDirectories>
-    </ClCompile>
-    <Link />
-    <PostBuildEvent>
->>>>>>> bff2bc12
-      <Command>xcopy "$(SolutionDir)..\Data" "$(TargetDir)" /e /s /y /d
-echo Copying External .dlls
-xcopy "$(SolutionDir)..\Externals\OpenAL\Win32\*.dll" "$(TargetDir)" /e /s /y /q /d
-xcopy "$(SolutionDir)..\Externals\SDL\$(PlatformName)\*.dll" "$(TargetDir)" /e /s /y /q /d
-<<<<<<< HEAD
-</Command>
-      <Message>Copying Data\* to $(TargetDir)</Message>
-    </PostBuildEvent>
-    <Link />
-  </ItemDefinitionGroup>
-  <ItemDefinitionGroup Condition="'$(Configuration)|$(Platform)'=='Release|x64'">
-    <ClCompile>
-      <AdditionalIncludeDirectories>..\..\..\Externals\GLew\include;..\Common\Src;..\VideoCommon\Src;..\AudioCommon\Src;..\Core\Src;..\Core\Src\PowerPC\JitCommon;..\DebuggerWX\Src;..\..\..\Externals\Bochs_disasm;..\InputCommon\Src;..\DiscIO\Src;..\..\..\Externals\SFML\include;..\..\..\Externals\wxWidgets3;..\..\..\Externals\wxWidgets3\include;..\..\..\Externals\CLRun\include;..\..\..\Externals\polarssl\include;%(AdditionalIncludeDirectories)</AdditionalIncludeDirectories>
-      <OpenMPSupport>
-      </OpenMPSupport>
-    </ClCompile>
-    <Link />
-    <PostBuildEvent>
-=======
-</Command>
-      <Message>Copying Data\* to $(TargetDir)</Message>
-    </PostBuildEvent>
-  </ItemDefinitionGroup>
-  <ItemDefinitionGroup Condition="'$(Configuration)|$(Platform)'=='Release|x64'">
-    <ClCompile>
-      <AdditionalIncludeDirectories>..\..\..\Externals\GLew\include;..\Common\Src;..\VideoCommon\Src;..\AudioCommon\Src;..\Core\Src;..\Core\Src\PowerPC\JitCommon;..\DebuggerWX\Src;..\..\..\Externals\Bochs_disasm;..\InputCommon\Src;..\DiscIO\Src;..\..\..\Externals\SFML\include;..\..\..\Externals\wxWidgets3;..\..\..\Externals\wxWidgets3\include;..\..\..\Externals\CLRun\include;..\..\..\Externals\miniupnpc\src;%(AdditionalIncludeDirectories)</AdditionalIncludeDirectories>
-      <OpenMPSupport>
-      </OpenMPSupport>
-    </ClCompile>
-    <Link />
-    <PostBuildEvent>
->>>>>>> bff2bc12
       <Command>xcopy "$(SolutionDir)..\Data" "$(TargetDir)" /e /s /y /d
 echo Copying External .dlls
 xcopy "$(SolutionDir)..\Externals\OpenAL\Win64\*.dll" "$(TargetDir)" /e /s /y /q /d
 xcopy "$(SolutionDir)..\Externals\SDL\$(PlatformName)\*.dll" "$(TargetDir)" /e /s /y /q /d
-<<<<<<< HEAD
 </Command>
       <Message>Copying Data\* to $(TargetDir)</Message>
     </PostBuildEvent>
     <ResourceCompile>
     </ResourceCompile>
-    <Link />
-    <Link />
   </ItemDefinitionGroup>
   <ItemDefinitionGroup Condition="'$(Configuration)|$(Platform)'=='DebugFast|x64'">
     <ClCompile>
-      <AdditionalIncludeDirectories>..\..\..\Externals\GLew\include;..\Common\Src;..\VideoCommon\Src;..\AudioCommon\Src;..\Core\Src;..\Core\Src\PowerPC\JitCommon;..\DebuggerWX\Src;..\..\..\Externals\Bochs_disasm;..\InputCommon\Src;..\DiscIO\Src;..\..\..\Externals\SFML\include;..\..\..\Externals\wxWidgets3;..\..\..\Externals\wxWidgets3\include;..\..\..\Externals\CLRun\include;%(AdditionalIncludeDirectories)</AdditionalIncludeDirectories>
-    </ClCompile>
-    <Link />
-    <PostBuildEvent>
-=======
-</Command>
-      <Message>Copying Data\* to $(TargetDir)</Message>
-    </PostBuildEvent>
-    <ResourceCompile>
-    </ResourceCompile>
-  </ItemDefinitionGroup>
-  <ItemDefinitionGroup Condition="'$(Configuration)|$(Platform)'=='DebugFast|x64'">
-    <ClCompile>
       <AdditionalIncludeDirectories>..\..\..\Externals\GLew\include;..\Common\Src;..\VideoCommon\Src;..\AudioCommon\Src;..\Core\Src;..\Core\Src\PowerPC\JitCommon;..\DebuggerWX\Src;..\..\..\Externals\Bochs_disasm;..\InputCommon\Src;..\DiscIO\Src;..\..\..\Externals\SFML\include;..\..\..\Externals\wxWidgets3;..\..\..\Externals\wxWidgets3\include;..\..\..\Externals\CLRun\include;..\..\..\Externals\miniupnpc\src;%(AdditionalIncludeDirectories)</AdditionalIncludeDirectories>
     </ClCompile>
     <Link />
     <PostBuildEvent>
->>>>>>> bff2bc12
       <Command>xcopy "$(SolutionDir)..\Data" "$(TargetDir)" /e /s /y /d
 echo Copying External .dlls
 xcopy "$(SolutionDir)..\Externals\OpenAL\Win64\*.dll" "$(TargetDir)" /e /s /y /q /d
 xcopy "$(SolutionDir)..\Externals\SDL\$(PlatformName)\*.dll" "$(TargetDir)" /e /s /y /q /d
-<<<<<<< HEAD
-</Command>
-      <Message>Copying Data\* to $(TargetDir)</Message>
-    </PostBuildEvent>
-    <Link />
+</Command>
+      <Message>Copying Data\* to $(TargetDir)</Message>
+    </PostBuildEvent>
   </ItemDefinitionGroup>
   <ItemGroup>
     <ClCompile Include="Src\AboutDolphin.cpp" />
@@ -426,6 +347,9 @@
     <ProjectReference Include="..\..\..\Externals\LZO\LZO.vcxproj">
       <Project>{d8890b98-26f7-4cff-bbfb-b95f371b5f20}</Project>
     </ProjectReference>
+    <ProjectReference Include="..\..\..\Externals\miniupnpc\miniupnpc.vcxproj">
+      <Project>{a680190d-0764-485b-9cf3-a82c5edd5715}</Project>
+    </ProjectReference>
     <ProjectReference Include="..\..\..\Externals\SFML\build\vc2010\SFML_Network.vcxproj">
       <Project>{93d73454-2512-424e-9cda-4bb357fe13dd}</Project>
     </ProjectReference>
@@ -472,188 +396,4 @@
   <Import Project="$(VCTargetsPath)\Microsoft.Cpp.targets" />
   <ImportGroup Label="ExtensionTargets">
   </ImportGroup>
-=======
-</Command>
-      <Message>Copying Data\* to $(TargetDir)</Message>
-    </PostBuildEvent>
-  </ItemDefinitionGroup>
-  <ItemGroup>
-    <ClCompile Include="Src\AboutDolphin.cpp" />
-    <ClCompile Include="Src\ARCodeAddEdit.cpp" />
-    <ClCompile Include="Src\Debugger\BreakpointDlg.cpp" />
-    <ClCompile Include="Src\Debugger\BreakpointView.cpp" />
-    <ClCompile Include="Src\Debugger\BreakpointWindow.cpp" />
-    <ClCompile Include="Src\CheatsWindow.cpp" />
-    <ClCompile Include="Src\Debugger\CodeView.cpp" />
-    <ClCompile Include="Src\Debugger\CodeWindow.cpp" />
-    <ClCompile Include="Src\Debugger\CodeWindowFunctions.cpp" />
-    <ClCompile Include="Src\ConfigMain.cpp" />
-    <ClCompile Include="Src\Debugger\DebuggerPanel.cpp" />
-    <ClCompile Include="Src\Debugger\DebuggerUIUtil.cpp" />
-    <ClCompile Include="Src\Debugger\DSPDebugWindow.cpp" />
-    <ClCompile Include="Src\Debugger\DSPRegisterView.cpp" />
-    <ClCompile Include="Src\FifoPlayerDlg.cpp" />
-    <ClCompile Include="Src\Frame.cpp" />
-    <ClCompile Include="Src\FrameAui.cpp" />
-    <ClCompile Include="Src\FrameTools.cpp" />
-    <ClCompile Include="Src\GameListCtrl.cpp" />
-    <ClCompile Include="Src\GCMicDlg.cpp" />
-    <ClCompile Include="Src\GeckoCodeDiag.cpp" />
-    <ClCompile Include="Src\HotkeyDlg.cpp" />
-    <ClCompile Include="Src\InputConfigDiag.cpp" />
-    <ClCompile Include="Src\InputConfigDiagBitmaps.cpp" />
-    <ClCompile Include="Src\ISOFile.cpp" />
-    <ClCompile Include="Src\ISOProperties.cpp" />
-    <ClCompile Include="Src\Debugger\JitWindow.cpp" />
-    <ClCompile Include="Src\LogConfigWindow.cpp" />
-    <ClCompile Include="Src\LogWindow.cpp" />
-    <ClCompile Include="Src\Main.cpp" />
-    <ClCompile Include="Src\MainNoGUI.cpp">
-      <ExcludedFromBuild Condition="'$(Configuration)|$(Platform)'=='Debug|Win32'">true</ExcludedFromBuild>
-      <ExcludedFromBuild Condition="'$(Configuration)|$(Platform)'=='Debug|x64'">true</ExcludedFromBuild>
-      <ExcludedFromBuild Condition="'$(Configuration)|$(Platform)'=='Release|Win32'">true</ExcludedFromBuild>
-      <ExcludedFromBuild Condition="'$(Configuration)|$(Platform)'=='DebugFast|Win32'">true</ExcludedFromBuild>
-      <ExcludedFromBuild Condition="'$(Configuration)|$(Platform)'=='Release|x64'">true</ExcludedFromBuild>
-      <ExcludedFromBuild Condition="'$(Configuration)|$(Platform)'=='DebugFast|x64'">true</ExcludedFromBuild>
-    </ClCompile>
-    <ClCompile Include="Src\MemcardManager.cpp" />
-    <ClCompile Include="Src\MemoryCards\WiiSaveCrypted.cpp" />
-    <ClCompile Include="Src\Debugger\MemoryCheckDlg.cpp" />
-    <ClCompile Include="Src\Debugger\MemoryView.cpp" />
-    <ClCompile Include="Src\Debugger\MemoryWindow.cpp" />
-    <ClCompile Include="Src\NetWindow.cpp" />
-    <ClCompile Include="Src\PatchAddEdit.cpp" />
-    <ClCompile Include="Src\PHackSettings.cpp" />
-    <ClCompile Include="Src\Debugger\RegisterView.cpp" />
-    <ClCompile Include="Src\Debugger\RegisterWindow.cpp" />
-    <ClCompile Include="Src\GLInterface\WGL.cpp" />
-    <ClCompile Include="Src\stdafx.cpp">
-      <PrecompiledHeader Condition="'$(Configuration)|$(Platform)'=='Release|Win32'">Create</PrecompiledHeader>
-      <PrecompiledHeader Condition="'$(Configuration)|$(Platform)'=='DebugFast|Win32'">Create</PrecompiledHeader>
-      <PrecompiledHeader Condition="'$(Configuration)|$(Platform)'=='Release|x64'">Create</PrecompiledHeader>
-      <PrecompiledHeader Condition="'$(Configuration)|$(Platform)'=='DebugFast|x64'">Create</PrecompiledHeader>
-      <PrecompiledHeader Condition="'$(Configuration)|$(Platform)'=='Debug|Win32'">Create</PrecompiledHeader>
-      <PrecompiledHeader Condition="'$(Configuration)|$(Platform)'=='Debug|x64'">Create</PrecompiledHeader>
-    </ClCompile>
-    <ClCompile Include="Src\TASInputDlg.cpp" />
-    <ClCompile Include="Src\UDPConfigDiag.cpp" />
-    <ClCompile Include="Src\VideoConfigDiag.cpp" />
-    <ClCompile Include="Src\WiimoteConfigDiag.cpp" />
-    <ClCompile Include="Src\WXInputBase.cpp" />
-    <ClCompile Include="Src\WxUtils.cpp" />
-  </ItemGroup>
-  <ItemGroup>
-    <ClInclude Include="resource.h" />
-    <ClInclude Include="Src\AboutDolphin.h" />
-    <ClInclude Include="Src\ARCodeAddEdit.h" />
-    <ClInclude Include="Src\Debugger\BreakpointDlg.h" />
-    <ClInclude Include="Src\Debugger\BreakpointView.h" />
-    <ClInclude Include="Src\Debugger\BreakpointWindow.h" />
-    <ClInclude Include="Src\CheatsWindow.h" />
-    <ClInclude Include="Src\Debugger\CodeView.h" />
-    <ClInclude Include="Src\Debugger\CodeWindow.h" />
-    <ClInclude Include="Src\ConfigMain.h" />
-    <ClInclude Include="Src\Debugger\DebuggerPanel.h" />
-    <ClInclude Include="Src\Debugger\DebuggerUIUtil.h" />
-    <ClInclude Include="Src\Debugger\DSPDebugWindow.h" />
-    <ClInclude Include="Src\Debugger\DSPRegisterView.h" />
-    <ClInclude Include="Src\FifoPlayerDlg.h" />
-    <ClInclude Include="Src\Frame.h" />
-    <ClInclude Include="Src\GameListCtrl.h" />
-    <ClInclude Include="Src\GCMicDlg.h" />
-    <ClInclude Include="Src\GeckoCodeDiag.h" />
-    <ClInclude Include="Src\Globals.h" />
-    <ClInclude Include="Src\HotkeyDlg.h" />
-    <ClInclude Include="Src\InputConfigDiag.h" />
-    <ClInclude Include="Src\ISOFile.h" />
-    <ClInclude Include="Src\ISOProperties.h" />
-    <ClInclude Include="Src\Debugger\JitWindow.h" />
-    <ClInclude Include="Src\LogConfigWindow.h" />
-    <ClInclude Include="Src\LogWindow.h" />
-    <ClInclude Include="Src\Main.h" />
-    <ClInclude Include="Src\MemcardManager.h" />
-    <ClInclude Include="Src\MemoryCards\WiiSaveCrypted.h" />
-    <ClInclude Include="Src\Debugger\MemoryCheckDlg.h" />
-    <ClInclude Include="Src\Debugger\MemoryView.h" />
-    <ClInclude Include="Src\Debugger\MemoryWindow.h" />
-    <ClInclude Include="Src\NetWindow.h" />
-    <ClInclude Include="Src\PatchAddEdit.h" />
-    <ClInclude Include="Src\PHackSettings.h" />
-    <ClInclude Include="Src\Debugger\RegisterView.h" />
-    <ClInclude Include="Src\Debugger\RegisterWindow.h" />
-    <ClInclude Include="Src\stdafx.h" />
-    <ClInclude Include="Src\TASInputDlg.h" />
-    <ClInclude Include="Src\UDPConfigDiag.h" />
-    <ClInclude Include="Src\VideoConfigDiag.h" />
-    <ClInclude Include="Src\WiimoteConfigDiag.h" />
-    <ClInclude Include="Src\WXInputBase.h" />
-    <ClInclude Include="Src\WxUtils.h" />
-    <ClInclude Include="Src\GLInterface.h" />
-    <ClInclude Include="Src\GLInterface\InterfaceBase.h" />
-    <ClInclude Include="Src\GLInterface\WGL.h" />
-  </ItemGroup>
-  <ItemGroup>
-    <None Include="..\..\..\Installer\Dolphin.ico" />
-    <None Include="CMakeLists.txt" />
-  </ItemGroup>
-  <ItemGroup>
-    <ProjectReference Include="..\..\..\Externals\Bochs_disasm\Bochs_disasm.vcxproj">
-      <Project>{cd3d4c3c-1027-4d33-b047-aec7b56d0bf6}</Project>
-    </ProjectReference>
-    <ProjectReference Include="..\..\..\Externals\libpng\png\png.vcxproj">
-      <Project>{01573c36-ac6e-49f6-94ba-572517eb9740}</Project>
-    </ProjectReference>
-    <ProjectReference Include="..\..\..\Externals\LZO\LZO.vcxproj">
-      <Project>{d8890b98-26f7-4cff-bbfb-b95f371b5f20}</Project>
-    </ProjectReference>
-    <ProjectReference Include="..\..\..\Externals\miniupnpc\miniupnpc.vcxproj">
-      <Project>{a680190d-0764-485b-9cf3-a82c5edd5715}</Project>
-    </ProjectReference>
-    <ProjectReference Include="..\..\..\Externals\SFML\build\vc2010\SFML_Network.vcxproj">
-      <Project>{93d73454-2512-424e-9cda-4bb357fe13dd}</Project>
-    </ProjectReference>
-    <ProjectReference Include="..\..\..\Externals\wxWidgets3\build\msw\wx_base.vcxproj">
-      <Project>{1c8436c9-dbaf-42be-83bc-cf3ec9175abe}</Project>
-    </ProjectReference>
-    <ProjectReference Include="..\..\..\Externals\zlib\zlib.vcxproj">
-      <Project>{3e1339f5-9311-4122-9442-369702e8fcad}</Project>
-    </ProjectReference>
-    <ProjectReference Include="..\..\Plugins\Plugin_VideoDX11\Plugin_VideoDX11.vcxproj">
-      <Project>{9a4c733c-bade-4ac6-b58a-6e274395e90e}</Project>
-    </ProjectReference>
-    <ProjectReference Include="..\..\Plugins\Plugin_VideoDX9\Plugin_VideoDX9.vcxproj">
-      <Project>{dc7d7af4-ce47-49e8-8b63-265cb6233a49}</Project>
-    </ProjectReference>
-    <ProjectReference Include="..\..\Plugins\Plugin_VideoOGL\Plugin_VideoOGL.vcxproj">
-      <Project>{1909cd2d-1707-456f-86ca-0df42a727c99}</Project>
-    </ProjectReference>
-    <ProjectReference Include="..\..\Plugins\Plugin_VideoSoftware\Plugin_VideoSoftware.vcxproj">
-      <Project>{9e9da440-e9ad-413c-b648-91030e792211}</Project>
-    </ProjectReference>
-    <ProjectReference Include="..\AudioCommon\AudioCommon.vcxproj">
-      <Project>{37d007bd-d66c-4eaf-b56c-bd1aac340a05}</Project>
-    </ProjectReference>
-    <ProjectReference Include="..\Common\Common.vcxproj">
-      <Project>{c87a4178-44f6-49b2-b7aa-c79af1b8c534}</Project>
-    </ProjectReference>
-    <ProjectReference Include="..\Core\Core.vcxproj">
-      <Project>{8c60e805-0da5-4e25-8f84-038db504bb0d}</Project>
-    </ProjectReference>
-    <ProjectReference Include="..\DiscIO\DiscIO.vcxproj">
-      <Project>{b6398059-ebb6-4c34-b547-95f365b71ff4}</Project>
-    </ProjectReference>
-    <ProjectReference Include="..\InputCommon\InputCommon.vcxproj">
-      <Project>{b39ac394-5db5-4da9-9d98-09d46ca3701f}</Project>
-    </ProjectReference>
-    <ProjectReference Include="..\VideoCommon\VideoCommon.vcxproj">
-      <Project>{3e5c4e02-1ba9-4776-bdbe-e3f91ffa34cf}</Project>
-    </ProjectReference>
-  </ItemGroup>
-  <ItemGroup>
-    <ResourceCompile Include="DolphinWX.rc" />
-  </ItemGroup>
-  <Import Project="$(VCTargetsPath)\Microsoft.Cpp.targets" />
-  <ImportGroup Label="ExtensionTargets">
-  </ImportGroup>
->>>>>>> bff2bc12
 </Project>